# As a workaround we have to build on nodejs 18
# nodejs 20 hangs on build with armv6/armv7
FROM docker.io/library/node:18-alpine AS build_node_modules

# Update npm to latest
RUN npm install -g npm@latest

# Copy Web UI
COPY src /app
WORKDIR /app
RUN npm ci --omit=dev &&\
    mv node_modules /node_modules

# Copy build result to a new image.
# This saves a lot of disk space.
<<<<<<< HEAD
# FROM docker.io/library/node:18-alpine
FROM amneziavpn/amnezia-wg:latest
=======
FROM docker.io/library/node:20-alpine
HEALTHCHECK CMD /usr/bin/timeout 5s /bin/sh -c "/usr/bin/wg show | /bin/grep -q interface || exit 1" --interval=1m --timeout=5s --retries=3
>>>>>>> 13616a2f
COPY --from=build_node_modules /app /app

# Install Node.js
RUN apk add --no-cache \
    nodejs \
    npm

# Move node_modules one directory up, so during development
# we don't have to mount it in a volume.
# This results in much faster reloading!
#
# Also, some node_modules might be native, and
# the architecture & OS of your development machine might differ
# than what runs inside of docker.
COPY --from=build_node_modules /node_modules /node_modules

# Install Linux packages
RUN apk add --no-cache \
    dpkg \
    dumb-init \
    iptables

# Use iptables-legacy
RUN update-alternatives --install /sbin/iptables iptables /sbin/iptables-legacy 10 --slave /sbin/iptables-restore iptables-restore /sbin/iptables-legacy-restore --slave /sbin/iptables-save iptables-save /sbin/iptables-legacy-save

# Set Environment
ENV DEBUG=Server,WireGuard

# Run Web UI
WORKDIR /app
CMD ["/usr/bin/dumb-init", "node", "server.js"]<|MERGE_RESOLUTION|>--- conflicted
+++ resolved
@@ -13,13 +13,8 @@
 
 # Copy build result to a new image.
 # This saves a lot of disk space.
-<<<<<<< HEAD
-# FROM docker.io/library/node:18-alpine
 FROM amneziavpn/amnezia-wg:latest
-=======
-FROM docker.io/library/node:20-alpine
 HEALTHCHECK CMD /usr/bin/timeout 5s /bin/sh -c "/usr/bin/wg show | /bin/grep -q interface || exit 1" --interval=1m --timeout=5s --retries=3
->>>>>>> 13616a2f
 COPY --from=build_node_modules /app /app
 
 # Install Node.js
