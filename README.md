--- conflicted
+++ resolved
@@ -65,7 +65,7 @@
 
 | Env | Default | Example | Description |
 | - | - | - | - |
-| `LANGUAGE` | `en` | `de` | Web UI language. List of available languages in [i18n.js]() |
+| `LANGUAGE` | `en` | `de` | Web UI language (Supports: en, ru, tr, no, pl, fr, de, ca, es). |
 | `CHECK_UPDATE` | `true` | `false` | Check for a new version and display a notification about its availability |
 | `PORT` | `51821` | `6789` | TCP port for Web UI. |
 | `WEBUI_HOST` | `0.0.0.0` | `localhost` | IP address web UI binds to. |
@@ -78,7 +78,6 @@
 | `WG_DEFAULT_ADDRESS` | `10.8.0.x` | `10.6.0.x` | Clients IP address range. |
 | `WG_DEFAULT_DNS` | `1.1.1.1` | `8.8.8.8, 8.8.4.4` | DNS server clients will use. If set to blank value, clients will not use any DNS. |
 | `WG_ALLOWED_IPS` | `0.0.0.0/0, ::/0` | `192.168.15.0/24, 10.0.1.0/24` | Allowed IPs clients will use. |
-<<<<<<< HEAD
 | `WG_PRE_UP` | `...` | - | See [config.js](/src/config.js#L21) for the default value. |
 | `WG_POST_UP` | `...` | `iptables ...` | See [config.js](/src/config.js#L22) for the default value. |
 | `WG_PRE_DOWN` | `...` | - | See [config.js](/src/config.js#L29) for the default value. |
@@ -92,15 +91,6 @@
 | `H2` | `random` | `1234567892` | Response packet magic header — header of the first byte of the handshake response. Must be < uint_max. |
 | `H3` | `random` | `1234567893` | Underload packet magic header — UnderLoad packet header. Must be < uint_max. |
 | `H4` | `random` | `1234567894` | Transport packet magic header — header of the packet of the data packet. Must be < uint_max. |
-=======
-| `WG_PRE_UP` | `...` | - | See [config.js](https://github.com/wg-easy/wg-easy/blob/master/src/config.js#L19) for the default value. |
-| `WG_POST_UP` | `...` | `iptables ...` | See [config.js](https://github.com/wg-easy/wg-easy/blob/master/src/config.js#L20) for the default value. |
-| `WG_PRE_DOWN` | `...` | - | See [config.js](https://github.com/wg-easy/wg-easy/blob/master/src/config.js#L27) for the default value. |
-| `WG_POST_DOWN` | `...` | `iptables ...` | See [config.js](https://github.com/wg-easy/wg-easy/blob/master/src/config.js#L28) for the default value. |
-| `LANG` | `en` | `de` | Web UI language (Supports: en, ru, tr, no, pl, fr, de, ca, es). |
-
-> If you change `WG_PORT`, make sure to also change the exposed port.
->>>>>>> 257be24e
 
 ## Updating
 
