# AmnewziaWG Easy

You have found the easiest way to install & manage AmneziaWG on any Linux host!

<p align="center">
  <img src="./assets/screenshot.png" width="802" />
</p>

## Features
<<<<<<< HEAD

* All-in-one: AmneziaWG + Web UI.
=======
* All-in-one: WireGuard + Web UI.
>>>>>>> 13616a2f
* Easy installation, simple to use.
* List, create, edit, delete, enable & disable clients.
* Download a client's configuration file.
* Statistics for which clients are connected.
* Tx/Rx charts for each connected client.
* Gravatar support.
* Automatic Light / Dark Mode
* Multilanguage Support
* UI_TRAFFIC_STATS (default off)

## Requirements

* A host with Docker installed.

## Versions

We provide more then 1 docker image to get, this will help you decide which one is best for you.

| tag | Branch | Example | Description |
| - | - | - | - |
| `latest` | production | `ghcr.io/wg-easy/wg-easy:latest` or `ghcr.io/wg-easy/wg-easy` | stable as possbile get bug fixes quickly when needed, deployed against `production`. |
| `13` | production | `ghcr.io/wg-easy/wg-easy:13` | same as latest, stick to a version tag. |
| `nightly` | master | `ghcr.io/wg-easy/wg-easy:nightly` | mostly unstable gets frequent package and code updates, deployed against `master`. |
| `development` | pull requests | `ghcr.io/wg-easy/wg-easy:development` | used for development, testing code from PRs before landing into `master`. |

## Installation

### 1. Install Docker

If you haven't installed Docker yet, install it by running:

```bash
curl -sSL https://get.docker.com | sh
sudo usermod -aG docker $(whoami)
exit
```

And log in again.

### 2. Run AmneziaWG Easy

<<<<<<< HEAD
<pre>
$ docker run -d \
  --name=amnezia-wg-easy \
  -e LANGUAGE=en \
  -e WG_HOST=<b>🚨YOUR_SERVER_IP</b> \
  -e PASSWORD=<b>🚨YOUR_ADMIN_PASSWORD</b> \
  -v ~/.amnezia-wg-easy:/etc/wireguard \
=======
```
  docker run -d \
  --name=wg-easy \
  -e LANG=de \
  -e WG_HOST=<🚨YOUR_SERVER_IP> \
  -e PASSWORD=<🚨YOUR_ADMIN_PASSWORD> \
  -e PORT=51821 \
  -e WG_PORT=51820 \
  -v ~/.wg-easy:/etc/wireguard \
>>>>>>> 13616a2f
  -p 51820:51820/udp \
  -p 51821:51821/tcp \
  --cap-add=NET_ADMIN \
  --cap-add=SYS_MODULE \
  --sysctl="net.ipv4.conf.all.src_valid_mark=1" \
  --sysctl="net.ipv4.ip_forward=1" \
  --device=/dev/net/tun:/dev/net/tun \
  --restart unless-stopped \
<<<<<<< HEAD
  ghcr.io/spcfox/amnezia-wg-easy
</pre>
=======
  ghcr.io/wg-easy/wg-easy
```
>>>>>>> 13616a2f

> 💡 Replace `YOUR_SERVER_IP` with your WAN IP, or a Dynamic DNS hostname.
>
> 💡 Replace `YOUR_ADMIN_PASSWORD` with a password to log in on the Web UI.

The Web UI will now be available on `http://0.0.0.0:51821`.

<<<<<<< HEAD
> 💡 Your configuration files will be saved in `~/.amnezia-wg-easy`
=======
> 💡 Your configuration files will be saved in `~/.wg-easy`

WireGuard Easy can be launched with Docker Compose as well - just download
[`docker-compose.yml`](docker-compose.yml), make necessary adjustments and
execute `docker compose up --detach`.

### 3. Sponsor

Are you enjoying this project? [Buy Emile a beer!](https://github.com/sponsors/WeeJeWel) 🍻
>>>>>>> 13616a2f

## Options

These options can be configured by setting environment variables using `-e KEY="VALUE"` in the `docker run` command.

| Env | Default | Example | Description |
| - | - | - | - |
| `LANGUAGE` | `en` | `de` | Web UI language (Supports: en, ru, tr, no, pl, fr, de, ca, es). |
| `CHECK_UPDATE` | `true` | `false` | Check for a new version and display a notification about its availability |
| `PORT` | `51821` | `6789` | TCP port for Web UI. |
| `WEBUI_HOST` | `0.0.0.0` | `localhost` | IP address web UI binds to. |
| `PASSWORD` | - | `foobar123` | When set, requires a password when logging in to the Web UI. |
| `WG_HOST` | - | `vpn.myserver.com` | The public hostname of your VPN server. |
<<<<<<< HEAD
| `WG_DEVICE` | `eth0` | `ens6f0` | Ethernet device the AmneziaWG traffic should be forwarded through. |
| `WG_PORT` | `51820` | `12345` | The public UDP port of your VPN server. AmneziaWG will always listen on 51820 inside the Docker container. |
=======
| `WG_DEVICE` | `eth0` | `ens6f0` | Ethernet device the wireguard traffic should be forwarded through. |
| `WG_PORT` | `51820` | `12345` | The public UDP port of your VPN server. WireGuard will listen on that (othwise default) inside the Docker container. |
>>>>>>> 13616a2f
| `WG_MTU` | `null` | `1420` | The MTU the clients will use. Server uses default WG MTU. |
| `WG_PERSISTENT_KEEPALIVE` | `0` | `25` | Value in seconds to keep the "connection" open. If this value is 0, then connections won't be kept alive. |
| `WG_DEFAULT_ADDRESS` | `10.8.0.x` | `10.6.0.x` | Clients IP address range. |
| `WG_DEFAULT_DNS` | `1.1.1.1` | `8.8.8.8, 8.8.4.4` | DNS server clients will use. If set to blank value, clients will not use any DNS. |
| `WG_ALLOWED_IPS` | `0.0.0.0/0, ::/0` | `192.168.15.0/24, 10.0.1.0/24` | Allowed IPs clients will use. |
<<<<<<< HEAD
| `WG_PRE_UP` | `...` | - | See [config.js](/src/config.js#L21) for the default value. |
| `WG_POST_UP` | `...` | `iptables ...` | See [config.js](/src/config.js#L22) for the default value. |
| `WG_PRE_DOWN` | `...` | - | See [config.js](/src/config.js#L29) for the default value. |
| `WG_POST_DOWN` | `...` | `iptables ...` | See [config.js](/src/config.js#L30) for the default value. |
| `JC` | `random` | `5` | Junk packet count — number of packets with random data that are sent before the start of the session. |
| `JMIN` | `50` | `25` | Junk packet minimum size — minimum packet size for Junk packet. That is, all randomly generated packets will have a size no smaller than Jmin. |
| `JMAX` | `1000` | `250` | Junk packet maximum size — maximum size for Junk packets. |
| `S1` | `random` | `75` | Init packet junk size — the size of random data that will be added to the init packet, the size of which is initially fixed. |
| `S2` | `random` | `75` | Response packet junk size — the size of random data that will be added to the response packet, the size of which is initially fixed. |
| `H1` | `random` | `1234567891` | Init packet magic header — the header of the first byte of the handshake. Must be < uint_max. |
| `H2` | `random` | `1234567892` | Response packet magic header — header of the first byte of the handshake response. Must be < uint_max. |
| `H3` | `random` | `1234567893` | Underload packet magic header — UnderLoad packet header. Must be < uint_max. |
| `H4` | `random` | `1234567894` | Transport packet magic header — header of the packet of the data packet. Must be < uint_max. |
=======
| `WG_PRE_UP` | `...` | - | See [config.js](https://github.com/wg-easy/wg-easy/blob/master/src/config.js#L19) for the default value. |
| `WG_POST_UP` | `...` | `iptables ...` | See [config.js](https://github.com/wg-easy/wg-easy/blob/master/src/config.js#L20) for the default value. |
| `WG_PRE_DOWN` | `...` | - | See [config.js](https://github.com/wg-easy/wg-easy/blob/master/src/config.js#L27) for the default value. |
| `WG_POST_DOWN` | `...` | `iptables ...` | See [config.js](https://github.com/wg-easy/wg-easy/blob/master/src/config.js#L28) for the default value. |
| `LANG` | `en` | `de` | Web UI language (Supports: en, ua, ru, tr, no, pl, fr, de, ca, es, ko, vi, nl, is, pt, chs, cht, it, th, hi). |
| `UI_TRAFFIC_STATS` | `false` | `true` | Enable detailed RX / TX client stats in Web UI |
| `UI_CHART_TYPE` | `0` | `1` | UI_CHART_TYPE=0 # Charts disabled, UI_CHART_TYPE=1 # Line chart, UI_CHART_TYPE=2 # Area chart, UI_CHART_TYPE=3 # Bar chart |
>>>>>>> 13616a2f

> If you change `WG_PORT`, make sure to also change the exposed port.

## Updating

To update to the latest version, simply run:

```bash
docker stop amnezia-wg-easy
docker rm amnezia-wg-easy
docker pull ghcr.io/spcfox/amnezia-wg-easy
```

<<<<<<< HEAD
## Thanks
=======
And then run the `docker run -d \ ...` command above again.

With Docker Compose WireGuard Easy can be updated with a single command:
`docker compose up --detach --pull always` (if an image tag is specified in the
Compose file and it is not `latest`, make sure that it is changed to the desired
one; by default it is omitted and
[defaults to `latest`](https://docs.docker.com/engine/reference/run/#image-references)). \
The WireGuared Easy container will be automatically recreated if a newer image
was pulled.

## Common Use Cases

* [Using WireGuard-Easy with Pi-Hole](https://github.com/wg-easy/wg-easy/wiki/Using-WireGuard-Easy-with-Pi-Hole)
* [Using WireGuard-Easy with nginx/SSL](https://github.com/wg-easy/wg-easy/wiki/Using-WireGuard-Easy-with-nginx-SSL)
>>>>>>> 13616a2f

Based on [wg-easy](https://github.com/wg-easy/wg-easy) by Emile Nijssen.<|MERGE_RESOLUTION|>--- conflicted
+++ resolved
@@ -7,12 +7,8 @@
 </p>
 
 ## Features
-<<<<<<< HEAD
 
 * All-in-one: AmneziaWG + Web UI.
-=======
-* All-in-one: WireGuard + Web UI.
->>>>>>> 13616a2f
 * Easy installation, simple to use.
 * List, create, edit, delete, enable & disable clients.
 * Download a client's configuration file.
@@ -54,25 +50,15 @@
 
 ### 2. Run AmneziaWG Easy
 
-<<<<<<< HEAD
-<pre>
-$ docker run -d \
+```
+  docker run -d \
   --name=amnezia-wg-easy \
   -e LANGUAGE=en \
-  -e WG_HOST=<b>🚨YOUR_SERVER_IP</b> \
-  -e PASSWORD=<b>🚨YOUR_ADMIN_PASSWORD</b> \
-  -v ~/.amnezia-wg-easy:/etc/wireguard \
-=======
-```
-  docker run -d \
-  --name=wg-easy \
-  -e LANG=de \
   -e WG_HOST=<🚨YOUR_SERVER_IP> \
   -e PASSWORD=<🚨YOUR_ADMIN_PASSWORD> \
   -e PORT=51821 \
   -e WG_PORT=51820 \
-  -v ~/.wg-easy:/etc/wireguard \
->>>>>>> 13616a2f
+  -v ~/.amnezia-wg-easy:/etc/wireguard \
   -p 51820:51820/udp \
   -p 51821:51821/tcp \
   --cap-add=NET_ADMIN \
@@ -81,13 +67,8 @@
   --sysctl="net.ipv4.ip_forward=1" \
   --device=/dev/net/tun:/dev/net/tun \
   --restart unless-stopped \
-<<<<<<< HEAD
   ghcr.io/spcfox/amnezia-wg-easy
-</pre>
-=======
-  ghcr.io/wg-easy/wg-easy
 ```
->>>>>>> 13616a2f
 
 > 💡 Replace `YOUR_SERVER_IP` with your WAN IP, or a Dynamic DNS hostname.
 >
@@ -95,19 +76,11 @@
 
 The Web UI will now be available on `http://0.0.0.0:51821`.
 
-<<<<<<< HEAD
 > 💡 Your configuration files will be saved in `~/.amnezia-wg-easy`
-=======
-> 💡 Your configuration files will be saved in `~/.wg-easy`
 
-WireGuard Easy can be launched with Docker Compose as well - just download
+AmneziaWG Easy can be launched with Docker Compose as well - just download
 [`docker-compose.yml`](docker-compose.yml), make necessary adjustments and
 execute `docker compose up --detach`.
-
-### 3. Sponsor
-
-Are you enjoying this project? [Buy Emile a beer!](https://github.com/sponsors/WeeJeWel) 🍻
->>>>>>> 13616a2f
 
 ## Options
 
@@ -121,23 +94,19 @@
 | `WEBUI_HOST` | `0.0.0.0` | `localhost` | IP address web UI binds to. |
 | `PASSWORD` | - | `foobar123` | When set, requires a password when logging in to the Web UI. |
 | `WG_HOST` | - | `vpn.myserver.com` | The public hostname of your VPN server. |
-<<<<<<< HEAD
 | `WG_DEVICE` | `eth0` | `ens6f0` | Ethernet device the AmneziaWG traffic should be forwarded through. |
-| `WG_PORT` | `51820` | `12345` | The public UDP port of your VPN server. AmneziaWG will always listen on 51820 inside the Docker container. |
-=======
-| `WG_DEVICE` | `eth0` | `ens6f0` | Ethernet device the wireguard traffic should be forwarded through. |
-| `WG_PORT` | `51820` | `12345` | The public UDP port of your VPN server. WireGuard will listen on that (othwise default) inside the Docker container. |
->>>>>>> 13616a2f
+| `WG_PORT` | `51820` | `12345` | The public UDP port of your VPN server. AmneziaWG will listen on that (othwise default) inside the Docker container. |
 | `WG_MTU` | `null` | `1420` | The MTU the clients will use. Server uses default WG MTU. |
 | `WG_PERSISTENT_KEEPALIVE` | `0` | `25` | Value in seconds to keep the "connection" open. If this value is 0, then connections won't be kept alive. |
 | `WG_DEFAULT_ADDRESS` | `10.8.0.x` | `10.6.0.x` | Clients IP address range. |
 | `WG_DEFAULT_DNS` | `1.1.1.1` | `8.8.8.8, 8.8.4.4` | DNS server clients will use. If set to blank value, clients will not use any DNS. |
 | `WG_ALLOWED_IPS` | `0.0.0.0/0, ::/0` | `192.168.15.0/24, 10.0.1.0/24` | Allowed IPs clients will use. |
-<<<<<<< HEAD
 | `WG_PRE_UP` | `...` | - | See [config.js](/src/config.js#L21) for the default value. |
 | `WG_POST_UP` | `...` | `iptables ...` | See [config.js](/src/config.js#L22) for the default value. |
 | `WG_PRE_DOWN` | `...` | - | See [config.js](/src/config.js#L29) for the default value. |
 | `WG_POST_DOWN` | `...` | `iptables ...` | See [config.js](/src/config.js#L30) for the default value. |
+| `UI_TRAFFIC_STATS` | `false` | `true` | Enable detailed RX / TX client stats in Web UI |
+| `UI_CHART_TYPE` | `0` | `1` | UI_CHART_TYPE=0 # Charts disabled, UI_CHART_TYPE=1 # Line chart, UI_CHART_TYPE=2 # Area chart, UI_CHART_TYPE=3 # Bar chart |
 | `JC` | `random` | `5` | Junk packet count — number of packets with random data that are sent before the start of the session. |
 | `JMIN` | `50` | `25` | Junk packet minimum size — minimum packet size for Junk packet. That is, all randomly generated packets will have a size no smaller than Jmin. |
 | `JMAX` | `1000` | `250` | Junk packet maximum size — maximum size for Junk packets. |
@@ -147,15 +116,6 @@
 | `H2` | `random` | `1234567892` | Response packet magic header — header of the first byte of the handshake response. Must be < uint_max. |
 | `H3` | `random` | `1234567893` | Underload packet magic header — UnderLoad packet header. Must be < uint_max. |
 | `H4` | `random` | `1234567894` | Transport packet magic header — header of the packet of the data packet. Must be < uint_max. |
-=======
-| `WG_PRE_UP` | `...` | - | See [config.js](https://github.com/wg-easy/wg-easy/blob/master/src/config.js#L19) for the default value. |
-| `WG_POST_UP` | `...` | `iptables ...` | See [config.js](https://github.com/wg-easy/wg-easy/blob/master/src/config.js#L20) for the default value. |
-| `WG_PRE_DOWN` | `...` | - | See [config.js](https://github.com/wg-easy/wg-easy/blob/master/src/config.js#L27) for the default value. |
-| `WG_POST_DOWN` | `...` | `iptables ...` | See [config.js](https://github.com/wg-easy/wg-easy/blob/master/src/config.js#L28) for the default value. |
-| `LANG` | `en` | `de` | Web UI language (Supports: en, ua, ru, tr, no, pl, fr, de, ca, es, ko, vi, nl, is, pt, chs, cht, it, th, hi). |
-| `UI_TRAFFIC_STATS` | `false` | `true` | Enable detailed RX / TX client stats in Web UI |
-| `UI_CHART_TYPE` | `0` | `1` | UI_CHART_TYPE=0 # Charts disabled, UI_CHART_TYPE=1 # Line chart, UI_CHART_TYPE=2 # Area chart, UI_CHART_TYPE=3 # Bar chart |
->>>>>>> 13616a2f
 
 > If you change `WG_PORT`, make sure to also change the exposed port.
 
@@ -169,12 +129,9 @@
 docker pull ghcr.io/spcfox/amnezia-wg-easy
 ```
 
-<<<<<<< HEAD
-## Thanks
-=======
 And then run the `docker run -d \ ...` command above again.
 
-With Docker Compose WireGuard Easy can be updated with a single command:
+With Docker Compose AmneziaWG Easy can be updated with a single command:
 `docker compose up --detach --pull always` (if an image tag is specified in the
 Compose file and it is not `latest`, make sure that it is changed to the desired
 one; by default it is omitted and
@@ -182,10 +139,6 @@
 The WireGuared Easy container will be automatically recreated if a newer image
 was pulled.
 
-## Common Use Cases
-
-* [Using WireGuard-Easy with Pi-Hole](https://github.com/wg-easy/wg-easy/wiki/Using-WireGuard-Easy-with-Pi-Hole)
-* [Using WireGuard-Easy with nginx/SSL](https://github.com/wg-easy/wg-easy/wiki/Using-WireGuard-Easy-with-nginx-SSL)
->>>>>>> 13616a2f
+## Thanks
 
 Based on [wg-easy](https://github.com/wg-easy/wg-easy) by Emile Nijssen.