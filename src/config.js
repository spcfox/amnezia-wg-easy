'use strict';

const { release } = require('./package.json');

module.exports.CHECK_UPDATE = process.env.CHECK_UPDATE ? process.env.CHECK_UPDATE.toLowerCase() === 'true' : true;
module.exports.RELEASE = release;
module.exports.PORT = process.env.PORT || '51821';
module.exports.WEBUI_HOST = process.env.WEBUI_HOST || '0.0.0.0';
module.exports.PASSWORD = process.env.PASSWORD;
module.exports.WG_PATH = process.env.WG_PATH || '/etc/wireguard/';
module.exports.WG_DEVICE = process.env.WG_DEVICE || 'eth0';
module.exports.WG_HOST = process.env.WG_HOST;
module.exports.WG_PORT = process.env.WG_PORT || '51820';
module.exports.WG_MTU = process.env.WG_MTU || null;
module.exports.WG_PERSISTENT_KEEPALIVE = process.env.WG_PERSISTENT_KEEPALIVE || '0';
module.exports.WG_DEFAULT_ADDRESS = process.env.WG_DEFAULT_ADDRESS || '10.8.0.x';
module.exports.WG_DEFAULT_DNS = typeof process.env.WG_DEFAULT_DNS === 'string'
  ? process.env.WG_DEFAULT_DNS
  : '1.1.1.1';
module.exports.WG_ALLOWED_IPS = process.env.WG_ALLOWED_IPS || '0.0.0.0/0, ::/0';

module.exports.WG_PRE_UP = process.env.WG_PRE_UP || '';
module.exports.WG_POST_UP = process.env.WG_POST_UP || `
iptables -t nat -A POSTROUTING -s ${module.exports.WG_DEFAULT_ADDRESS.replace('x', '0')}/24 -o ${module.exports.WG_DEVICE} -j MASQUERADE;
iptables -A INPUT -p udp -m udp --dport ${module.exports.WG_PORT} -j ACCEPT;
iptables -A FORWARD -i wg0 -j ACCEPT;
iptables -A FORWARD -o wg0 -j ACCEPT;
`.split('\n').join(' ');

module.exports.WG_PRE_DOWN = process.env.WG_PRE_DOWN || '';
<<<<<<< HEAD
module.exports.WG_POST_DOWN = process.env.WG_POST_DOWN || '';
module.exports.LANG = process.env.LANGUAGE || 'en';

const getRandomInt = (min, max) => min + Math.floor(Math.random() * (max - min));
const getRandomJunkSize = () => getRandomInt(15, 150);
const getRandomHeader = () => getRandomInt(1, 2_147_483_647);

module.exports.JC = process.env.JC || getRandomInt(3, 10);
module.exports.JMIN = process.env.JMIN || 50;
module.exports.JMAX = process.env.JMAX || 1000;
module.exports.S1 = process.env.S1 || getRandomJunkSize();
module.exports.S2 = process.env.S2 || getRandomJunkSize();
module.exports.H1 = process.env.H1 || getRandomHeader();
module.exports.H2 = process.env.H2 || getRandomHeader();
module.exports.H3 = process.env.H3 || getRandomHeader();
module.exports.H4 = process.env.H4 || getRandomHeader();
=======
module.exports.WG_POST_DOWN = process.env.WG_POST_DOWN || `
iptables -t nat -D POSTROUTING -s ${module.exports.WG_DEFAULT_ADDRESS.replace('x', '0')}/24 -o ${module.exports.WG_DEVICE} -j MASQUERADE;
iptables -D INPUT -p udp -m udp --dport ${module.exports.WG_PORT} -j ACCEPT;
iptables -D FORWARD -i wg0 -j ACCEPT;
iptables -D FORWARD -o wg0 -j ACCEPT;
`.split('\n').join(' ');
module.exports.LANG = process.env.LANG || 'en';
module.exports.UI_TRAFFIC_STATS = process.env.UI_TRAFFIC_STATS || 'false';
module.exports.UI_CHART_TYPE = process.env.UI_CHART_TYPE || 0;
>>>>>>> 13616a2f
<|MERGE_RESOLUTION|>--- conflicted
+++ resolved
@@ -28,9 +28,15 @@
 `.split('\n').join(' ');
 
 module.exports.WG_PRE_DOWN = process.env.WG_PRE_DOWN || '';
-<<<<<<< HEAD
-module.exports.WG_POST_DOWN = process.env.WG_POST_DOWN || '';
+module.exports.WG_POST_DOWN = process.env.WG_POST_DOWN || `
+iptables -t nat -D POSTROUTING -s ${module.exports.WG_DEFAULT_ADDRESS.replace('x', '0')}/24 -o ${module.exports.WG_DEVICE} -j MASQUERADE;
+iptables -D INPUT -p udp -m udp --dport ${module.exports.WG_PORT} -j ACCEPT;
+iptables -D FORWARD -i wg0 -j ACCEPT;
+iptables -D FORWARD -o wg0 -j ACCEPT;
+`.split('\n').join(' ');
 module.exports.LANG = process.env.LANGUAGE || 'en';
+module.exports.UI_TRAFFIC_STATS = process.env.UI_TRAFFIC_STATS || 'false';
+module.exports.UI_CHART_TYPE = process.env.UI_CHART_TYPE || 0;
 
 const getRandomInt = (min, max) => min + Math.floor(Math.random() * (max - min));
 const getRandomJunkSize = () => getRandomInt(15, 150);
@@ -44,15 +50,4 @@
 module.exports.H1 = process.env.H1 || getRandomHeader();
 module.exports.H2 = process.env.H2 || getRandomHeader();
 module.exports.H3 = process.env.H3 || getRandomHeader();
-module.exports.H4 = process.env.H4 || getRandomHeader();
-=======
-module.exports.WG_POST_DOWN = process.env.WG_POST_DOWN || `
-iptables -t nat -D POSTROUTING -s ${module.exports.WG_DEFAULT_ADDRESS.replace('x', '0')}/24 -o ${module.exports.WG_DEVICE} -j MASQUERADE;
-iptables -D INPUT -p udp -m udp --dport ${module.exports.WG_PORT} -j ACCEPT;
-iptables -D FORWARD -i wg0 -j ACCEPT;
-iptables -D FORWARD -o wg0 -j ACCEPT;
-`.split('\n').join(' ');
-module.exports.LANG = process.env.LANG || 'en';
-module.exports.UI_TRAFFIC_STATS = process.env.UI_TRAFFIC_STATS || 'false';
-module.exports.UI_CHART_TYPE = process.env.UI_CHART_TYPE || 0;
->>>>>>> 13616a2f
+module.exports.H4 = process.env.H4 || getRandomHeader();