'use strict';

const crypto = require('node:crypto');
const { createServer } = require('node:http');
const { stat, readFile } = require('node:fs/promises');
const { resolve, sep } = require('node:path');

const expressSession = require('express-session');
const debug = require('debug')('Server');

const {
  createApp,
  createError,
  createRouter,
  defineEventHandler,
  fromNodeMiddleware,
  getRouterParam,
  toNodeListener,
  readBody,
  setHeader,
  serveStatic,
} = require('h3');

const WireGuard = require('../services/WireGuard');

const {
  CHECK_UPDATE,
  PORT,
  WEBUI_HOST,
  RELEASE,
  PASSWORD,
  LANG,
  UI_TRAFFIC_STATS,
  UI_CHART_TYPE,
} = require('../config');

module.exports = class Server {

  constructor() {
    const app = createApp();
    this.app = app;

    app.use(fromNodeMiddleware(expressSession({
      secret: crypto.randomBytes(256).toString('hex'),
      resave: true,
      saveUninitialized: true,
    })));

<<<<<<< HEAD
      .get('/api/check-update', (Util.promisify(async () => {
        return CHECK_UPDATE;
      })))

      .get('/api/release', (Util.promisify(async () => {
=======
    const router = createRouter();
    app.use(router);

    router
      .get('/api/release', defineEventHandler((event) => {
        setHeader(event, 'Content-Type', 'application/json');
>>>>>>> 13616a2f
        return RELEASE;
      }))

      .get('/api/lang', defineEventHandler((event) => {
        setHeader(event, 'Content-Type', 'application/json');
        return `"${LANG}"`;
      }))

      .get('/api/ui-traffic-stats', defineEventHandler((event) => {
        setHeader(event, 'Content-Type', 'application/json');
        return `"${UI_TRAFFIC_STATS}"`;
      }))

      .get('/api/ui-chart-type', defineEventHandler((event) => {
        setHeader(event, 'Content-Type', 'application/json');
        return `"${UI_CHART_TYPE}"`;
      }))

      // Authentication
      .get('/api/session', defineEventHandler((event) => {
        const requiresPassword = !!process.env.PASSWORD;
        const authenticated = requiresPassword
          ? !!(event.node.req.session && event.node.req.session.authenticated)
          : true;

        return {
          requiresPassword,
          authenticated,
        };
      }))
      .post('/api/session', defineEventHandler(async (event) => {
        const { password } = await readBody(event);

        if (typeof password !== 'string') {
          throw createError({
            status: 401,
            message: 'Missing: Password',
          });
        }

        if (password !== PASSWORD) {
          throw createError({
            status: 401,
            message: 'Incorrect Password',
          });
        }

        event.node.req.session.authenticated = true;
        event.node.req.session.save();

        debug(`New Session: ${event.node.req.session.id}`);

        return { succcess: true };
      }));

    // WireGuard
    app.use(
      fromNodeMiddleware((req, res, next) => {
        if (!PASSWORD || !req.url.startsWith('/api/')) {
          return next();
        }

        if (req.session && req.session.authenticated) {
          return next();
        }

        return res.status(401).json({
          error: 'Not Logged In',
        });
      }),
    );

    const router2 = createRouter();
    app.use(router2);

    router2
      .delete('/api/session', defineEventHandler((event) => {
        const sessionId = event.node.req.session.id;

        event.node.req.session.destroy();

        debug(`Deleted Session: ${sessionId}`);
        return { success: true };
      }))
      .get('/api/wireguard/client', defineEventHandler(() => {
        return WireGuard.getClients();
      }))
      .get('/api/wireguard/client/:clientId/qrcode.svg', defineEventHandler(async (event) => {
        const clientId = getRouterParam(event, 'clientId');
        const svg = await WireGuard.getClientQRCodeSVG({ clientId });
        setHeader(event, 'Content-Type', 'image/svg+xml');
        return svg;
      }))
      .get('/api/wireguard/client/:clientId/configuration', defineEventHandler(async (event) => {
        const clientId = getRouterParam(event, 'clientId');
        const client = await WireGuard.getClient({ clientId });
        const config = await WireGuard.getClientConfiguration({ clientId });
        const configName = client.name
          .replace(/[^a-zA-Z0-9_=+.-]/g, '-')
          .replace(/(-{2,}|-$)/g, '-')
          .replace(/-$/, '')
          .substring(0, 32);
        setHeader(event, 'Content-Disposition', `attachment; filename="${configName || clientId}.conf"`);
        setHeader(event, 'Content-Type', 'text/plain');
        return config;
      }))
      .post('/api/wireguard/client', defineEventHandler(async (event) => {
        const { name } = await readBody(event);
        await WireGuard.createClient({ name });
        return { success: true };
      }))
      .delete('/api/wireguard/client/:clientId', defineEventHandler(async (event) => {
        const clientId = getRouterParam(event, 'clientId');
        await WireGuard.deleteClient({ clientId });
        return { success: true };
      }))
      .post('/api/wireguard/client/:clientId/enable', defineEventHandler(async (event) => {
        const clientId = getRouterParam(event, 'clientId');
        if (clientId === '__proto__' || clientId === 'constructor' || clientId === 'prototype') {
          throw createError({ status: 403 });
        }
        await WireGuard.enableClient({ clientId });
        return { success: true };
      }))
      .post('/api/wireguard/client/:clientId/disable', defineEventHandler(async (event) => {
        const clientId = getRouterParam(event, 'clientId');
        if (clientId === '__proto__' || clientId === 'constructor' || clientId === 'prototype') {
          throw createError({ status: 403 });
        }
        await WireGuard.disableClient({ clientId });
        return { success: true };
      }))
      .put('/api/wireguard/client/:clientId/name', defineEventHandler(async (event) => {
        const clientId = getRouterParam(event, 'clientId');
        if (clientId === '__proto__' || clientId === 'constructor' || clientId === 'prototype') {
          throw createError({ status: 403 });
        }
        const { name } = await readBody(event);
        await WireGuard.updateClientName({ clientId, name });
        return { success: true };
      }))
      .put('/api/wireguard/client/:clientId/address', defineEventHandler(async (event) => {
        const clientId = getRouterParam(event, 'clientId');
        if (clientId === '__proto__' || clientId === 'constructor' || clientId === 'prototype') {
          throw createError({ status: 403 });
        }
        const { address } = await readBody(event);
        await WireGuard.updateClientAddress({ clientId, address });
        return { success: true };
      }));

    const safePathJoin = (base, target) => {
      // Manage web root (edge case)
      if (target === '/') {
        return `${base}${sep}`;
      }

      // Prepend './' to prevent absolute paths
      const targetPath = `.${sep}${target}`;

      // Resolve the absolute path
      const resolvedPath = resolve(base, targetPath);

      // Check if resolvedPath is a subpath of base
      if (resolvedPath.startsWith(`${base}${sep}`)) {
        return resolvedPath;
      }

      throw createError({
        status: 400,
        message: 'Bad Request',
      });
    };

    // Static assets
    const publicDir = '/app/www';
    app.use(
      defineEventHandler((event) => {
        return serveStatic(event, {
          getContents: (id) => {
            return readFile(safePathJoin(publicDir, id));
          },
          getMeta: async (id) => {
            const filePath = safePathJoin(publicDir, id);

            const stats = await stat(filePath).catch(() => {});
            if (!stats || !stats.isFile()) {
              return;
            }

            if (id.endsWith('.html')) setHeader(event, 'Content-Type', 'text/html');
            if (id.endsWith('.js')) setHeader(event, 'Content-Type', 'application/javascript');
            if (id.endsWith('.json')) setHeader(event, 'Content-Type', 'application/json');
            if (id.endsWith('.css')) setHeader(event, 'Content-Type', 'text/css');
            if (id.endsWith('.png')) setHeader(event, 'Content-Type', 'image/png');

            return {
              size: stats.size,
              mtime: stats.mtimeMs,
            };
          },
        });
      }),
    );

    createServer(toNodeListener(app)).listen(PORT, WEBUI_HOST);
    debug(`Listening on http://${WEBUI_HOST}:${PORT}`);
  }

};<|MERGE_RESOLUTION|>--- conflicted
+++ resolved
@@ -46,21 +46,18 @@
       saveUninitialized: true,
     })));
 
-<<<<<<< HEAD
-      .get('/api/check-update', (Util.promisify(async () => {
-        return CHECK_UPDATE;
-      })))
-
-      .get('/api/release', (Util.promisify(async () => {
-=======
     const router = createRouter();
     app.use(router);
 
     router
       .get('/api/release', defineEventHandler((event) => {
         setHeader(event, 'Content-Type', 'application/json');
->>>>>>> 13616a2f
         return RELEASE;
+      }))
+
+      .get('/api/check-update', defineEventHandler((event) => {
+        setHeader(event, 'Content-Type', 'application/json');
+        return CHECK_UPDATE;
       }))
 
       .get('/api/lang', defineEventHandler((event) => {
