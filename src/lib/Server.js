'use strict';

const bcrypt = require('bcryptjs');
const crypto = require('node:crypto');
const { createServer } = require('node:http');
const { stat, readFile } = require('node:fs/promises');
const { join } = require('node:path');

const expressSession = require('express-session');
const debug = require('debug')('Server');

const {
  createApp,
  createError,
  createRouter,
  defineEventHandler,
  fromNodeMiddleware,
  getRouterParam,
  toNodeListener,
  readBody,
  setHeader,
  serveStatic,
} = require('h3');

const WireGuard = require('../services/WireGuard');

const {
  PORT,
  WEBUI_HOST,
  RELEASE,
  PASSWORD,
  LANG,
  UI_TRAFFIC_STATS,
  UI_CHART_TYPE,
} = require('../config');

module.exports = class Server {

  constructor() {
    const app = createApp();
    this.app = app;

    app.use(fromNodeMiddleware(expressSession({
      secret: crypto.randomBytes(256).toString('hex'),
      resave: true,
      saveUninitialized: true,
    })));

    const router = createRouter();
    app.use(router);

    router
      .get('/api/release', defineEventHandler((event) => {
        setHeader(event, 'Content-Type', 'application/json');

        return RELEASE;
      }))

<<<<<<< HEAD
      .get('/api/lang', defineEventHandler((event) => {
        setHeader(event, 'Content-Type', 'application/json');

        return `"${LANG}"`;
      }))
      .get('/api/ui-traffic-stats', defineEventHandler((event) => {
        setHeader(event, 'Content-Type', 'application/json');
        return `"${UI_TRAFFIC_STATS}"`;
      }))
=======
      .get('/api/lang', (Util.promisify(async () => {
        return LANG;
      })))
      .get('/api/ui-traffic-stats', (Util.promisify(async () => {
        return UI_TRAFFIC_STATS === 'true';
      })))
      .get('/api/ui-chart-type', (Util.promisify(async () => {
        return UI_CHART_TYPE || 0;
      })))
>>>>>>> e666a146

      // Authentication
      .get('/api/session', defineEventHandler((event) => {
        const requiresPassword = !!process.env.PASSWORD;
        const authenticated = requiresPassword
          ? !!(event.node.req.session && event.node.req.session.authenticated)
          : true;

        return {
          requiresPassword,
          authenticated,
        };
      }))
      .post('/api/session', defineEventHandler(async (event) => {
        const { password } = await readBody(event);

        if (typeof password !== 'string') {
          throw createError({
            status: 401,
            message: 'Missing: Password',
          });
        }

        if (password !== PASSWORD) {
          throw createError({
            status: 401,
            message: 'Incorrect Password',
          });
        }

        event.node.req.session.authenticated = true;
        event.node.req.session.save();

        debug(`New Session: ${event.node.req.session.id}`);

        return { succcess: true };
      }));

    // WireGuard
    app.use(
      fromNodeMiddleware((req, res, next) => {
        if (!PASSWORD || !req.url.startsWith('/api/')) {
          return next();
        }

        if (req.session && req.session.authenticated) {
          return next();
        }

        if (req.url.startsWith('/api/') && req.headers['authorization']) {
          if (bcrypt.compareSync(req.headers['authorization'], bcrypt.hashSync(PASSWORD, 10))) {
            return next();
          }
          return res.status(401).json({
            error: 'Incorrect Password',
          });
        }

        return res.status(401).json({
          error: 'Not Logged In',
        });
      }),
    );

    const router2 = createRouter();
    app.use(router2);

    router2
      .delete('/api/session', defineEventHandler((event) => {
        const sessionId = event.node.req.session.id;

        event.node.req.session.destroy();

        debug(`Deleted Session: ${sessionId}`);
        return { success: true };
      }))
      .get('/api/wireguard/client', defineEventHandler(() => {
        return WireGuard.getClients();
      }))
      .get('/api/wireguard/client/:clientId/qrcode.svg', defineEventHandler(async (event) => {
        const clientId = getRouterParam(event, 'clientId');
        const svg = await WireGuard.getClientQRCodeSVG({ clientId });
        setHeader(event, 'Content-Type', 'image/svg+xml');
        return svg;
      }))
      .get('/api/wireguard/client/:clientId/configuration', defineEventHandler(async (event) => {
        const clientId = getRouterParam(event, 'clientId');
        const client = await WireGuard.getClient({ clientId });
        const config = await WireGuard.getClientConfiguration({ clientId });
        const configName = client.name
          .replace(/[^a-zA-Z0-9_=+.-]/g, '-')
          .replace(/(-{2,}|-$)/g, '-')
          .replace(/-$/, '')
          .substring(0, 32);
        setHeader(event, 'Content-Disposition', `attachment; filename="${configName || clientId}.conf"`);
        setHeader(event, 'Content-Type', 'text/plain');
        return config;
      }))
      .post('/api/wireguard/client', defineEventHandler(async (event) => {
        const { name } = await readBody(event);
        await WireGuard.createClient({ name });
        return { success: true };
      }))
      .delete('/api/wireguard/client/:clientId', defineEventHandler(async (event) => {
        const clientId = getRouterParam(event, 'clientId');
        await WireGuard.deleteClient({ clientId });
        return { success: true };
      }))
      .post('/api/wireguard/client/:clientId/enable', defineEventHandler(async (event) => {
        const clientId = getRouterParam(event, 'clientId');
        if (clientId === '__proto__' || clientId === 'constructor' || clientId === 'prototype') {
          throw createError({ status: 403 });
        }
        await WireGuard.enableClient({ clientId });
        return { success: true };
      }))
      .post('/api/wireguard/client/:clientId/disable', defineEventHandler(async (event) => {
        const clientId = getRouterParam(event, 'clientId');
        if (clientId === '__proto__' || clientId === 'constructor' || clientId === 'prototype') {
          throw createError({ status: 403 });
        }
        await WireGuard.disableClient({ clientId });
        return { success: true };
      }))
      .put('/api/wireguard/client/:clientId/name', defineEventHandler(async (event) => {
        const clientId = getRouterParam(event, 'clientId');
        if (clientId === '__proto__' || clientId === 'constructor' || clientId === 'prototype') {
          throw createError({ status: 403 });
        }
        const { name } = await readBody(event);
        await WireGuard.updateClientName({ clientId, name });
        return { success: true };
      }))
      .put('/api/wireguard/client/:clientId/address', defineEventHandler(async (event) => {
        const clientId = getRouterParam(event, 'clientId');
        if (clientId === '__proto__' || clientId === 'constructor' || clientId === 'prototype') {
          throw createError({ status: 403 });
        }
        const { address } = await readBody(event);
        await WireGuard.updateClientAddress({ clientId, address });
        return { success: true };
      }));

    // Static assets
    const publicDir = 'www';
    app.use(
      defineEventHandler((event) => {
        return serveStatic(event, {
          getContents: (id) => readFile(join(publicDir, id)),
          getMeta: async (id) => {
            const stats = await stat(join(publicDir, id)).catch(() => {});

            if (!stats || !stats.isFile()) {
              return;
            }

            return {
              size: stats.size,
              mtime: stats.mtimeMs,
            };
          },
        });
      }),
    );

    createServer(toNodeListener(app)).listen(PORT, WEBUI_HOST);
    debug(`Listening on http://${WEBUI_HOST}:${PORT}`);
  }

};<|MERGE_RESOLUTION|>--- conflicted
+++ resolved
@@ -56,27 +56,17 @@
         return RELEASE;
       }))
 
-<<<<<<< HEAD
       .get('/api/lang', defineEventHandler((event) => {
         setHeader(event, 'Content-Type', 'application/json');
-
         return `"${LANG}"`;
       }))
       .get('/api/ui-traffic-stats', defineEventHandler((event) => {
         setHeader(event, 'Content-Type', 'application/json');
         return `"${UI_TRAFFIC_STATS}"`;
       }))
-=======
-      .get('/api/lang', (Util.promisify(async () => {
-        return LANG;
-      })))
-      .get('/api/ui-traffic-stats', (Util.promisify(async () => {
-        return UI_TRAFFIC_STATS === 'true';
-      })))
-      .get('/api/ui-chart-type', (Util.promisify(async () => {
-        return UI_CHART_TYPE || 0;
-      })))
->>>>>>> e666a146
+      .get('/api/ui-chart-type', defineEventHandler((event) => {
+        setHeader(event, 'Content-Type', 'application/json');
+        return `"${UI_CHART_TYPE}"`;
 
       // Authentication
       .get('/api/session', defineEventHandler((event) => {
