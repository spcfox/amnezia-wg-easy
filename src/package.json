--- conflicted
+++ resolved
@@ -1,15 +1,8 @@
 {
-<<<<<<< HEAD
   "release": "1",
   "name": "amnezia-wg-easy",
   "version": "1.0.0",
   "description": "The easiest way to run AmneziaWG VPN + Web-based Admin UI.",
-=======
-  "release": "13",
-  "name": "wg-easy",
-  "version": "1.0.1",
-  "description": "The easiest way to run WireGuard VPN + Web-based Admin UI.",
->>>>>>> 13616a2f
   "main": "server.js",
   "scripts": {
     "serve": "DEBUG=Server,WireGuard npx nodemon server.js",
@@ -20,18 +13,6 @@
   "author": "Viktor Yudov",
   "license": "GPL",
   "dependencies": {
-<<<<<<< HEAD
-    "bcryptjs": "^2.4.3",
-    "debug": "^4.3.6",
-    "express": "^4.19.2",
-    "express-session": "^1.18.0",
-    "qrcode": "^1.5.3",
-    "uuid": "^10.0.0"
-  },
-  "devDependencies": {
-    "eslint-config-athom": "^3.1.3",
-    "tailwindcss": "^3.4.7"
-=======
     "debug": "^4.3.4",
     "express-session": "^1.18.0",
     "h3": "^1.11.1",
@@ -41,7 +22,6 @@
     "eslint-config-athom": "^3.1.3",
     "nodemon": "^3.1.1",
     "tailwindcss": "^3.4.3"
->>>>>>> 13616a2f
   },
   "nodemonConfig": {
     "ignore": [
