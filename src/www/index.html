--- conflicted
+++ resolved
@@ -2,12 +2,8 @@
 <html>
 
 <head>
-<<<<<<< HEAD
   <title>AmneziaWG</title>
-=======
-  <title>WireGuard</title>
   <meta charset="utf-8"/>
->>>>>>> 13616a2f
   <link href="./css/app.css" rel="stylesheet">
   <link rel="manifest" href="./manifest.json">
   <link rel="icon" href="img/favicon.ico" sizes="any">
@@ -25,28 +21,9 @@
   <div id="app">
     <div v-cloak class="container mx-auto max-w-3xl px-3 md:px-0 mt-4 xs:mt-6">
       <div v-if="authenticated === true">
-<<<<<<< HEAD
-        <span v-if="requiresPassword"
-          class="text-sm text-gray-400 dark:text-neutral-400 mb-10 mr-2 mt-3 cursor-pointer hover:underline float-right"
-          @click="logout">
-          {{$t("logout")}}
-
-          <svg class="h-3 inline" xmlns="http://www.w3.org/2000/svg" fill="none" viewBox="0 0 24 24"
-            stroke="currentColor">
-            <path stroke-linecap="round" stroke-linejoin="round" stroke-width="2"
-              d="M17 16l4-4m0 0l-4-4m4 4H7m6 4v1a3 3 0 01-3 3H6a3 3 0 01-3-3V7a3 3 0 013-3h4a3 3 0 013 3v1" />
-          </svg>
-        </span>
-        <h1 class="text-4xl dark:text-neutral-200 font-medium mt-2 mb-2">
-          <img src="./img/logo.svg" width="60" class="inline align-middle dark:bg" />
-          <span class="align-middle">AmneziaWG</span>
-        </h1>
-        <h2 class="text-sm text-gray-400 dark:text-neutral-400 mb-10"></h2>
-
-=======
         <div class="flex flex-col-reverse xxs:flex-row flex-auto items-center items-end gap-3">
           <h1 class="text-4xl dark:text-neutral-200 font-medium flex-grow self-start mb-4">
-            <img src="./img/logo.png" width="32" class="inline align-middle dark:bg mr-2" /><span class="align-middle">WireGuard</span>
+            <img src="./img/logo.svg" width="60" class="inline align-middle dark:bg mr-2" /><span class="align-middle">AmneziaWG</span>
           </h1>
           <div class="flex items-center grow-0 gap-3 items-end self-end xxs:self-center">
             <!-- Dark / light theme -->
@@ -92,7 +69,6 @@
           </div>
         </div>
         <div class="text-sm text-gray-400 dark:text-neutral-400 mb-5"></div>
->>>>>>> 13616a2f
         <div v-if="latestRelease"
           class="bg-red-800 dark:bg-red-100 p-4 text-white dark:text-red-600 text-sm font-small mb-10 rounded-md shadow-lg"
           :title="`v${currentRelease} → v${latestRelease.version}`">
@@ -308,8 +284,6 @@
                       <div class="rounded-full w-4 h-4 m-1 bg-white"></div>
                     </div>
 
-<<<<<<< HEAD
-=======
                     <!-- Show QR-->
 
                     <button :disabled="!client.downloadableConfig"
@@ -327,7 +301,6 @@
                       </svg>
                     </button>
 
->>>>>>> 13616a2f
                     <!-- Download Config -->
                     <a :disabled="!client.downloadableConfig"
                       :href="'./api/wireguard/client/' + client.id + '/configuration'"
@@ -601,15 +574,6 @@
 
     </div>
 
-<<<<<<< HEAD
-=======
-    <p v-cloak class="text-center m-10 text-gray-300 dark:text-neutral-600 text-xs"> <a class="hover:underline" target="_blank"
-        href="https://github.com/wg-easy/wg-easy">WireGuard Easy</a> © 2021-2024 by <a class="hover:underline" target="_blank"
-        href="https://emilenijssen.nl/?ref=wg-easy">Emile Nijssen</a> is licensed under <a class="hover:underline" target="_blank"
-        href="http://creativecommons.org/licenses/by-nc-sa/4.0/">CC BY-NC-SA 4.0</a> · <a class="hover:underline"
-        href="https://github.com/sponsors/WeeJeWel" target="_blank">{{$t("donate")}}</a></p>
-
->>>>>>> 13616a2f
   </div>
 
   <script src="./js/vendor/vue.min.js"></script>
